use arc_swap::ArcSwap;
use std::sync::Arc;
use uuid::Uuid;

use snarkd_common::config::{load_config, Config, CONFIG_PATH};

lazy_static::lazy_static! {

    // ArcSwap to allow hotloading later on
    pub static ref CONFIG: ArcSwap<Config> = {
        println!("loading config @ {}", CONFIG_PATH.display());
        match load_config() {
            Err(e) => {
                eprintln!("{e:?}");
                std::process::exit(1);
            },
<<<<<<< HEAD
            Ok(x) => x,
        };
        match serde_yaml::from_str(&config_raw) {
            Ok(x) => ArcSwap::new(Arc::new(x)),
            Err(e) => {
                eprintln!("cannot parse config @ {}: {e:?}", CONFIG_PATH.display());
                std::process::exit(1);
            }
=======
            Ok(conf) => ArcSwap::new(Arc::new(conf))
>>>>>>> 0e89aeb1
        }
    };
    /// unique node id, used to avoid cyclic connections
    pub static ref NODE_ID: Uuid = Uuid::new_v4();
}<|MERGE_RESOLUTION|>--- conflicted
+++ resolved
@@ -14,18 +14,7 @@
                 eprintln!("{e:?}");
                 std::process::exit(1);
             },
-<<<<<<< HEAD
-            Ok(x) => x,
-        };
-        match serde_yaml::from_str(&config_raw) {
-            Ok(x) => ArcSwap::new(Arc::new(x)),
-            Err(e) => {
-                eprintln!("cannot parse config @ {}: {e:?}", CONFIG_PATH.display());
-                std::process::exit(1);
-            }
-=======
             Ok(conf) => ArcSwap::new(Arc::new(conf))
->>>>>>> 0e89aeb1
         }
     };
     /// unique node id, used to avoid cyclic connections
