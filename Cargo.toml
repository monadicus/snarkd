[workspace]
resolver = "2"
members = [
    "snarkd_common",
    "snarkd_eval",
    "snarkd_crypto",
    "snarkd_errors",
    "snarkd_ir",
    "snarkd_network",
    "snarkd_node",
    "snarkd_storage",
    "snarkd_peer",
]

[workspace.dependencies]
always_cell = "0.1"
anyhow = "1.0"
arc-swap = "1.0"
async-trait = "0.1"
bech32 = "0.9.1"
chrono = { version = "0.4", features = ["serde"] }
clap = { version = "4.0", features = ["derive"] }
colored = "2.0"
dashmap = "5.4"
env_logger = "0.9"
error-stack = "0.2"
hex = "0.4"
<<<<<<< HEAD
indexmap = { version = "1.9.1", features = ["serde"]}
=======
indexmap = { version = "1.9.1", features = ["serde"] }
itertools = "0.10"
>>>>>>> 62a502e9
lazy_static = "1.4"
log = "0.4"
num_enum = "0.5.7"
prost = "0.11.0"
prost-build = "0.11.1"
rand = "0.8"
refinery = { version = "0.8.6", features = [
    "rusqlite-bundled",
], git = "https://github.com/rust-db/refinery.git" }
rusqlite = { version = "0.28", features = ["bundled"] }
serde = { version = "1.0.147", features = ["derive"] }
serde_yaml = "0.9.14"
smallvec = "1.10"
strum = { version = "0.24", features = ["derive"] }
thiserror = "1.0"
tokio = { version = "1.0", features = ["full"] }
# we need a new release for rusqlite 0.28 support
tokio-rusqlite = "0.3.0"
uuid = { version = "1.2", features = ["serde", "v4"] }

snarkd_common = { path = "./snarkd_common" }
snarkd_errors = { path = "./snarkd_errors" }<|MERGE_RESOLUTION|>--- conflicted
+++ resolved
@@ -25,12 +25,8 @@
 env_logger = "0.9"
 error-stack = "0.2"
 hex = "0.4"
-<<<<<<< HEAD
-indexmap = { version = "1.9.1", features = ["serde"]}
-=======
 indexmap = { version = "1.9.1", features = ["serde"] }
 itertools = "0.10"
->>>>>>> 62a502e9
 lazy_static = "1.4"
 log = "0.4"
 num_enum = "0.5.7"
