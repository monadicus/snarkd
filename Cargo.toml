--- conflicted
+++ resolved
@@ -50,11 +50,8 @@
 rusqlite = { version = "0.28", features = ["bundled"] }
 serde = { version = "1.0.147", features = ["derive"] }
 serde_yaml = "0.9.14"
-<<<<<<< HEAD
 serde_json = "1.0.87"
-=======
 sha2 = { version = "0.10", default-features = false }
->>>>>>> aa2cb8cd
 smallvec = "1.10"
 strum = { version = "0.24", features = ["derive"] }
 thiserror = "1.0"
@@ -64,18 +61,16 @@
 uuid = { version = "1.2", features = ["serde", "v4"] }
 url = { version = "2.3.1", features = ["serde"] }
 
+
+snarkd_network = { path = "./snarkd_network" }
 snarkd_client = { path = "./snarkd_client" }
 snarkd_common = { path = "./snarkd_common" }
 snarkd_errors = { path = "./snarkd_errors" }
-<<<<<<< HEAD
-snarkd_network = { path = "./snarkd_network" }
 snarkd_peer = { path = "./snarkd_peer" }
 snarkd_rpc = { path = "./snarkd_rpc" }
 snarkd_storage = { path = "./snarkd_storage" }
-=======
 
 [profile.test]
 opt-level = 3
 lto = true
-debug-assertions = true
->>>>>>> aa2cb8cd
+debug-assertions = true