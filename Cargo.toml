--- conflicted
+++ resolved
@@ -2,11 +2,8 @@
 resolver = "2"
 members = [
     "snarkd_common",
-<<<<<<< HEAD
     "snarkd_eval",
-=======
     "snarkd_crypto",
->>>>>>> 06e0b673
     "snarkd_ir",
     "snarkd_network",
     "snarkd_node",
@@ -23,11 +20,7 @@
 dashmap = "5.4"
 env_logger = "0.9"
 hex = "0.4"
-<<<<<<< HEAD
 indexmap = { version = "1.9.1", features = ["serde"]}
-=======
-indexmap = { version = "1.9.1", features = ["serde"] }
->>>>>>> 06e0b673
 lazy_static = "1.4"
 log = "0.4"
 num_enum = "0.5.7"
