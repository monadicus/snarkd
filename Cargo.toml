--- conflicted
+++ resolved
@@ -10,12 +10,9 @@
     "snarkd_network",
     "snarkd_node",
     "snarkd_peer",
-<<<<<<< HEAD
     "snarkd_rpc",
     "snarkd_storage",
-=======
     "tools/coverage",
->>>>>>> 47e027c8
 ]
 
 [workspace.dependencies]
@@ -63,9 +60,8 @@
 # we need a new release for rusqlite 0.28 support
 tokio-rusqlite = "0.3.0"
 uuid = { version = "1.2", features = ["serde", "v4"] }
-<<<<<<< HEAD
+open = "3.2.0"
 url = { version = "2.3.1", features = ["serde"] }
-
 
 snarkd_network = { path = "./snarkd_network" }
 snarkd_client = { path = "./snarkd_client" }
@@ -74,11 +70,6 @@
 snarkd_peer = { path = "./snarkd_peer" }
 snarkd_rpc = { path = "./snarkd_rpc" }
 snarkd_storage = { path = "./snarkd_storage" }
-=======
-snarkd_common = { path = "./snarkd_common" }
-snarkd_errors = { path = "./snarkd_errors" }
-open = "3.2.0"
->>>>>>> 47e027c8
 
 [profile.test]
 opt-level = 3
