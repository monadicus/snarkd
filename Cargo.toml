--- conflicted
+++ resolved
@@ -54,11 +54,7 @@
 rusqlite = { version = "0.28", features = ["bundled"] }
 serde = { version = "1.0.147", features = ["derive"] }
 serde_yaml = "0.9.14"
-<<<<<<< HEAD
-serde_json = "1.0.87"
-=======
 serde_json = "1.0"
->>>>>>> 050b9eae
 sha2 = { version = "0.10", default-features = false }
 smallvec = "1.10"
 strum = { version = "0.24", features = ["derive"] }
@@ -68,9 +64,8 @@
 # we need a new release for rusqlite 0.28 support
 tokio-rusqlite = "0.3.0"
 uuid = { version = "1.2", features = ["serde", "v4"] }
-<<<<<<< HEAD
-open = "3.2.0"
 url = { version = "2.3.1", features = ["serde"] }
+walkdir = "2.3"
 
 snarkd_network = { path = "./snarkd_network" }
 snarkd_client = { path = "./snarkd_client" }
@@ -79,13 +74,7 @@
 snarkd_peer = { path = "./snarkd_peer" }
 snarkd_rpc = { path = "./snarkd_rpc" }
 snarkd_storage = { path = "./snarkd_storage" }
-=======
-walkdir = "2.3"
-
-snarkd_common = { path = "./snarkd_common" }
-snarkd_errors = { path = "./snarkd_errors" }
 test-runner = { path = "./tools/test-runner" }
->>>>>>> 050b9eae
 
 [profile.test]
 opt-level = 3
