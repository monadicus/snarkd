[workspace]
resolver = "2"
members = [
    "snarkd_cli",
    "snarkd_client",
    "snarkd_common",
    "snarkd_crypto",
    "snarkd_errors",
    "snarkd_ir",
    "snarkd_network",
    "snarkd_node",
    "snarkd_peer",
    "snarkd_rpc",
    "snarkd_storage",
    "tools/coverage",
    "tools/test-runner",
    "tools/test-generator",
]

[workspace.dependencies]
always_cell = "0.1"
anyhow = "1.0.66"
arc-swap = "1.0"
async-trait = "0.1"
bech32 = "0.9.1"
blake2 = "0.10"
bitvec = "1.0"
chrono = { version = "0.4", features = ["serde"] }
clap = { version = "4.0", features = ["derive"] }
colored = "2.0"
dashmap = "5.4"
env_logger = "0.9"
error-stack = "0.2"
fxhash = "0.2.1"
hashbrown = "0.13.1"
hex = "0.4"
indexmap = { version = "1.9.1", features = ["serde"] }
itertools = "0.10"
lazy_static = "1.4"
log = "0.4"
num-bigint = "0.4"
num_cpus = "1.0"
num_enum = "0.5.7"
<<<<<<< HEAD
once_cell = "1.16"
=======
open = "3.2"
>>>>>>> 0e89aeb1
parking_lot = "0.12"
prost = "0.11.0"
prost-build = "0.11.1"
rand = "0.8"
rand_core = { version = "0.6", default-features = false }
rand_xorshift = "0.3"
rayon = "1.5"
ruint = { version = "1.7", features = ["rand"] }
refinery = { version = "0.8.6", features = [
    "rusqlite-bundled",
], git = "https://github.com/rust-db/refinery.git" }
rusqlite = { version = "0.28", features = ["bundled"] }
serde = { version = "1.0.147", features = ["derive"] }
serde_yaml = "0.9.14"
serde_json = "1.0"
sha2 = { version = "0.10", default-features = false }
smallvec = "1.10"
strum = { version = "0.24", features = ["derive"] }
thiserror = "1.0"
tokio = { version = "1.0", features = ["full"] }
tokio-stream = { version = "0.1", features = ["sync"] }
# we need a new release for rusqlite 0.28 support
tokio-rusqlite = "0.3.0"
uuid = { version = "1.2", features = ["serde", "v4"] }
walkdir = "2.3"
arbitrary = { version = "1", features = ["derive"] }
num_cpus = "1.0"
url = { version = "2.3.1", features = ["serde"] }

snarkd_crypto = { path = "./snarkd_crypto" }
snarkd_network = { path = "./snarkd_network" }
snarkd_client = { path = "./snarkd_client" }
snarkd_common = { path = "./snarkd_common" }
snarkd_errors = { path = "./snarkd_errors" }
snarkd_peer = { path = "./snarkd_peer" }
snarkd_rpc = { path = "./snarkd_rpc" }
snarkd_storage = { path = "./snarkd_storage" }
test-runner = { path = "./tools/test-runner" }

[profile.test]
opt-level = 3
lto = true
debug-assertions = true<|MERGE_RESOLUTION|>--- conflicted
+++ resolved
@@ -21,6 +21,7 @@
 always_cell = "0.1"
 anyhow = "1.0.66"
 arc-swap = "1.0"
+arbitrary = { version = "1", features = ["derive"] }
 async-trait = "0.1"
 bech32 = "0.9.1"
 blake2 = "0.10"
@@ -41,11 +42,8 @@
 num-bigint = "0.4"
 num_cpus = "1.0"
 num_enum = "0.5.7"
-<<<<<<< HEAD
 once_cell = "1.16"
-=======
 open = "3.2"
->>>>>>> 0e89aeb1
 parking_lot = "0.12"
 prost = "0.11.0"
 prost-build = "0.11.1"
@@ -70,10 +68,8 @@
 # we need a new release for rusqlite 0.28 support
 tokio-rusqlite = "0.3.0"
 uuid = { version = "1.2", features = ["serde", "v4"] }
+url = { version = "2.3.1", features = ["serde"] }
 walkdir = "2.3"
-arbitrary = { version = "1", features = ["derive"] }
-num_cpus = "1.0"
-url = { version = "2.3.1", features = ["serde"] }
 
 snarkd_crypto = { path = "./snarkd_crypto" }
 snarkd_network = { path = "./snarkd_network" }
