--- conflicted
+++ resolved
@@ -14,10 +14,7 @@
 itertools = { workspace = true }
 num-bigint = { workspace = true }
 num_cpus = { workspace = true }
-<<<<<<< HEAD
 once_cell = { workspace = true }
-=======
->>>>>>> 0e89aeb1
 parking_lot = { workspace = true }
 rand = { workspace = true }
 rand_core = { workspace = true }
@@ -25,11 +22,11 @@
 rayon = { workspace = true }
 ruint = { workspace = true, features = ["arbitrary"] }
 rusqlite = { workspace = true }
-# uses arbitrary for cargo-fuzz
 serde = { workspace = true }
 smallvec = { workspace = true }
 sha2 = { workspace = true }
 thiserror = { workspace = true }
+
 # used for cargo-fuzz
 arbitrary = { workspace = true, optional = true }
 serde_json = { workspace = true, optional = true }
@@ -42,4 +39,10 @@
 test-runner = { workspace = true }
 
 [features]
-fuzz = ["serde_json", "arbitrary", "test-runner", "ruint/serde", "ruint/arbitrary", ]+fuzz = [
+  "serde_json",
+  "arbitrary",
+  "test-runner",
+  "ruint/serde",
+  "ruint/arbitrary",
+]