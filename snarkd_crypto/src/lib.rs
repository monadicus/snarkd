extern crate thiserror;

<<<<<<< HEAD
=======
// NOTE: this should just be replaced with different crates. why would we ever use a hand-rolled
// execution pool
>>>>>>> 14c472fd
#[macro_use]
mod utils;

pub mod bls12_377;
<<<<<<< HEAD
// pub mod marlin;
=======
pub mod fft;
>>>>>>> 14c472fd
mod objects;
// mod polycommit;
mod msm;
mod r1cs;
pub use r1cs::*;<|MERGE_RESOLUTION|>--- conflicted
+++ resolved
@@ -1,19 +1,12 @@
 extern crate thiserror;
 
-<<<<<<< HEAD
-=======
 // NOTE: this should just be replaced with different crates. why would we ever use a hand-rolled
 // execution pool
->>>>>>> 14c472fd
 #[macro_use]
 mod utils;
 
 pub mod bls12_377;
-<<<<<<< HEAD
-// pub mod marlin;
-=======
 pub mod fft;
->>>>>>> 14c472fd
 mod objects;
 // mod polycommit;
 mod msm;
