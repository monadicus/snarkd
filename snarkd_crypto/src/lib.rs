--- conflicted
+++ resolved
@@ -7,27 +7,16 @@
 pub use utils::*;
 
 pub mod bls12_377;
-<<<<<<< HEAD
 pub mod circuit;
-=======
 pub mod coinbase_puzzle;
->>>>>>> 0e89aeb1
 pub mod fft;
 pub mod keys;
 pub use keys::*;
 pub mod marlin;
 pub use marlin::*;
 mod msm;
-<<<<<<< HEAD
-pub mod objects;
 pub mod polycommit;
 pub use polycommit::*;
 pub mod r1cs;
-=======
-pub mod polycommit;
-pub use polycommit::*;
-mod r1cs;
-pub use r1cs::*;
 mod test;
-pub(crate) use test::Testable;
->>>>>>> 0e89aeb1
+pub(crate) use test::Testable;