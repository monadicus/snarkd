use super::{adc, field::Field, mac_with_carry, LegendreSymbol};
use bitvec::prelude::*;
use core::{
    fmt::{Display, Formatter, Result as FmtResult},
    iter::Sum,
    ops::{Add, AddAssign, Div, DivAssign, Mul, MulAssign, Neg, Sub, SubAssign},
};
use rand::{distributions::Standard, Rng};
use ruint::{uint, Uint};

/// BLS12-377 scalar field.
///
/// Roots of unity computed from modulus and R using this sage code:
///
/// ```ignore
/// q = 8444461749428370424248824938781546531375899335154063827935233455917409239041
/// R = 6014086494747379908336260804527802945383293308637734276299549080986809532403 # Montgomery R
/// s = 47
/// o = q - 1
/// F = GF(q)
/// g = F.multiplicative_generator()
/// assert g.multiplicative_order() == o
/// g2 = g ** (o/2**s)
/// assert g2.multiplicative_order() == 2**s
/// def into_chunks(val, width, n):
///     return [int(int(val) // (2 ** (width * i)) % 2 ** width) for i in range(n)]
/// print("Gen (g % q): ", g % q)
/// print("Gen (g * R % q): ", g * R % q)
/// print("Gen into_chunks(g * R % q): ", into_chunks(g * R % q, 64, 4))
/// print("2-adic gen (g2 % q): ", g2 % q)
/// print("2-adic gen (g2 * R % q): ", g2 * R % q)
/// print("2-adic gen into_chunks(g2 * R % q): ", into_chunks(g2 * R % q, 64, 4))
/// ```
#[derive(Copy, Clone, Debug, Default, PartialEq, Eq, Hash, PartialOrd, Ord)]
<<<<<<< HEAD
#[cfg_attr(
    any(test, feature = "fuzz"),
    derive(serde::Serialize, serde::Deserialize)
)]
=======
#[cfg_attr(feature = "arbitrary", derive(arbitrary::Arbitrary))]
>>>>>>> 5f945042
pub struct Scalar(pub Uint<256, 4>);

impl From<Uint<256, 4>> for Scalar {
    fn from(v: Uint<256, 4>) -> Self {
        Self(v)
    }
}

impl From<u64> for Scalar {
    fn from(v: u64) -> Self {
        Self(Uint::from(v))
    }
}

pub const POWERS_OF_G: &[Uint<256, 4>] = &[
    uint!(7550553103602024334975125493733701741804725558747959317959731134235635147227_U256),
    uint!(2426736712223096716690040454781163745329121217182105961450780095846454806933_U256),
    uint!(7262145565060860359900199261463709015779508115142628947528384917326026416094_U256),
    uint!(3808078068525049614289740472596782760038232742112406467092184053649710314798_U256),
    uint!(8053308102911176505682290454775091362575770372752331498701463662290537247815_U256),
    uint!(6273457544692162003831119556805408422297842111808582875258929546672488264429_U256),
    uint!(1908878175455172417031534663965917898181912410075901692870771313709266634658_U256),
    uint!(6430007373874177799050006496675130336369688930425688114015025566689865783171_U256),
    uint!(4565923169794395794680701488261091745754138435524711720501461627715939569405_U256),
    uint!(4698088216716092350663678034822769545746381118735185064794011634701275473477_U256),
    uint!(7107639955054323924025836477581362910123531676424209412732228091406821360591_U256),
    uint!(1143428809486502174649162785588631220233506617635138101676201306883580545245_U256),
    uint!(6661969736299690646099364120787132718931790259671978454726540531639695530804_U256),
    uint!(7494358908018005753699050867867668371079138029241646165484594969182325347974_U256),
    uint!(8023592618106794736850331059027580398177891647397700383265888807327308790994_U256),
    uint!(8167064777010489646866383058955351019363599383041041402218270315933969755456_U256),
    uint!(4968108306635867391544864815397174769014949107081063320473730990256347118931_U256),
    uint!(1583656744794762729084637539897793117917025279046896672099767742640704123169_U256),
    uint!(5895420438657019419626895090640424535157489853263080541827545912299729235333_U256),
    uint!(4740075541253033224589998562420349890539926961488613459621272966886000413066_U256),
    uint!(4372361391637922170115686270508018481727789274993041266190133512464261921507_U256),
    uint!(1929325023208003076100474221444481912739650477822489523997933708713799327071_U256),
    uint!(1277888161114191603199244350778986273492648464488507419439435896557304905444_U256),
    uint!(1108499043736799866403548949193002894217225067957145040192483460774398762483_U256),
    uint!(395836617825562047058426267249964053383069529297507125119242048124656033814_U256),
    uint!(5860443082112728571901716126618652635484760588499751147533455870417568840877_U256),
    uint!(4394477575340825254208930529903097416640033318929164913323083797337718515184_U256),
    uint!(6655010501445240092776324835106764489701610576181395798460725469229712872036_U256),
    uint!(143833216181295269350350912428884844068377551309017947960250191659665387652_U256),
    uint!(1033876875038508851968235037009578130767757090696985046145426344987751233820_U256),
    uint!(8202182930899331103167914916987210217351711145196802749080031724322811626261_U256),
    uint!(6118387923823108256753882845234939760861325266895736900343175505842688216270_U256),
    uint!(7715000358433627285717624185900955233739272726851557525530631600959054049085_U256),
    uint!(7037068887891614228326211307922481546553657918094578974026471721554702847480_U256),
    uint!(1900239651279327116489512710474311941666086647150787076325151660569921142946_U256),
    uint!(1433607442963431421316013573046465495563131275603848750869846912581024913019_U256),
    uint!(866985245235040709753013773884295437521109261361027824514873427502964982922_U256),
    uint!(4443108021371737602697596971902852132274961263160868774409420424726835935922_U256),
    uint!(7230648057878268440511611882767992485465416891455657199765901381639068805022_U256),
    uint!(3007047394428189914303468568563069309375399555829781313999234300434804999455_U256),
    uint!(2252774523953722881297536424069691740647177044028921592024459201778483644059_U256),
    uint!(6821963945538064897924581611421472144776078914389058187104145641528714456127_U256),
    uint!(2044129581458360471194413030819022067476444176988436074573508567144719427532_U256),
    uint!(6638943125734816116533668954109782743742964348031428195244516495664415882670_U256),
    uint!(3279917132858342911831074864712036382710139745724269329239664300762234227201_U256),
    uint!(880904806456922042258150504921383618666682042621506879489_U256),
];

pub const TWO_ADICITY: u32 = 47;

/// TWO_ADIC_ROOT_OF_UNITY = 8065159656716812877374967518403273466521432693661810619979959746626482506078
/// Encoded in Montgomery form, the value is
/// (8065159656716812877374967518403273466521432693661810619979959746626482506078 * R % q) =
/// 7039866554349711480672062101017509031917008525101396696252683426045173093960
pub const TWO_ADIC_ROOT_OF_UNITY: Uint<256, 4> =
    uint!(8065159656716812877374967518403273466521432693661810619979959746626482506078_U256);

pub const CAPACITY: u32 = MODULUS_BITS - 1;

/// GENERATOR = 22
/// Encoded in Montgomery form, so the value is
/// (22 * R) % q = 5642976643016801619665363617888466827793962762719196659561577942948671127251
pub const GENERATOR: Uint<256, 4> =
    uint!(5642976643016801619665363617888466827793962762719196659561577942948671127251_U256);

pub const INV: u64 = 725501752471715839u64;

/// MODULUS = 8444461749428370424248824938781546531375899335154063827935233455917409239041
pub const MODULUS: Uint<256, 4> =
    uint!(8444461749428370424248824938781546531375899335154063827935233455917409239041_U256);

pub const MODULUS_BITS: u32 = 253;

/// (r - 1)/2 =
/// 4222230874714185212124412469390773265687949667577031913967616727958704619520
pub const MODULUS_MINUS_ONE_DIV_TWO: Uint<256, 4> =
    uint!(4222230874714185212124412469390773265687949667577031913967616727958704619520_U256);

pub const R: Uint<256, 4> =
    uint!(6014086494747379908336260804527802945383293308637734276299549080986809532403_U256);

pub const R2: Uint<256, 4> =
    uint!(508595941311779472113692600146818027278633330499214071737745792929336755579_U256);

pub const REPR_SHAVE_BITS: u32 = 3;

/// t = (r - 1) / 2^s =
/// 60001509534603559531609739528203892656505753216962260608619555
pub const T: Uint<256, 4> =
    uint!(60001509534603559531609739528203892656505753216962260608619555_U256);

/// (t - 1) / 2 =
/// 30000754767301779765804869764101946328252876608481130304309777
pub const T_MINUS_ONE_DIV_TWO: Uint<256, 4> =
    uint!(30000754767301779765804869764101946328252876608481130304309777_U256);

impl Scalar {
    pub fn legendre(&self) -> LegendreSymbol {
        // s = self^((MODULUS - 1) // 2)
        let mut s = self.pow(MODULUS_MINUS_ONE_DIV_TWO.as_limbs());
        s.reduce();

        if s.is_zero() {
            LegendreSymbol::Zero
        } else if s.is_one() {
            LegendreSymbol::QuadraticResidue
        } else {
            LegendreSymbol::QuadraticNonResidue
        }
    }

    pub fn decompose(
        &self,
        q1: &[u64; 4],
        q2: &[u64; 4],
        b1: Self,
        b2: Self,
        r128: Self,
        half_r: &[u64; 8],
    ) -> (Self, Self, bool, bool) {
        let mul_short = |a: &[u64; 4], b: &[u64; 4]| -> [u64; 8] {
            // Schoolbook multiplication
            let mut carry = 0;
            let r0 = mac_with_carry(0, a[0], b[0], &mut carry);
            let r1 = mac_with_carry(0, a[0], b[1], &mut carry);
            let r2 = mac_with_carry(0, a[0], b[2], &mut carry);
            let r3 = carry;

            let mut carry = 0;
            let r1 = mac_with_carry(r1, a[1], b[0], &mut carry);
            let r2 = mac_with_carry(r2, a[1], b[1], &mut carry);
            let r3 = mac_with_carry(r3, a[1], b[2], &mut carry);
            let r4 = carry;

            let mut carry = 0;
            let r2 = mac_with_carry(r2, a[2], b[0], &mut carry);
            let r3 = mac_with_carry(r3, a[2], b[1], &mut carry);
            let r4 = mac_with_carry(r4, a[2], b[2], &mut carry);
            let r5 = carry;

            let mut carry = 0;
            let r3 = mac_with_carry(r3, a[3], b[0], &mut carry);
            let r4 = mac_with_carry(r4, a[3], b[1], &mut carry);
            let r5 = mac_with_carry(r5, a[3], b[2], &mut carry);
            let r6 = carry;

            [r0, r1, r2, r3, r4, r5, r6, 0]
        };

        let round = |a: &mut [u64; 8]| -> Self {
            let mut carry = 0;
            // NOTE: can the first 4 be omitted?
            carry = adc(&mut a[0], half_r[0], carry);
            carry = adc(&mut a[1], half_r[1], carry);
            carry = adc(&mut a[2], half_r[2], carry);
            carry = adc(&mut a[3], half_r[3], carry);
            carry = adc(&mut a[4], half_r[4], carry);
            carry = adc(&mut a[5], half_r[5], carry);
            carry = adc(&mut a[6], half_r[6], carry);
            _ = adc(&mut a[7], half_r[7], carry);
            Self(Uint::from_limbs([a[4], a[5], a[6], a[7]]))
        };

        let alpha = |x: &Self, q: &[u64; 4]| -> Self {
            let mut a = mul_short(x.0.as_limbs(), q);
            round(&mut a)
        };

        let alpha1 = alpha(self, q1);
        let alpha2 = alpha(self, q2);
        let z1 = alpha1 * b1;
        let z2 = alpha2 * b2;

        let mut k1 = *self - z1 - alpha2;
        let mut k2 = z2 - alpha1;
        let mut k1_neg = false;
        let mut k2_neg = false;

        if k1 > r128 {
            k1 = -k1;
            k1_neg = true;
        }

        if k2 > r128 {
            k2 = -k2;
            k2_neg = true;
        }

        (k1, k2, k1_neg, k2_neg)
    }

    /// Returns the root of unity of order n, if one exists.
    /// If no small multiplicative subgroup is defined, this is the 2-adic root of unity of order n
    /// (for n a power of 2).
    /// If a small multiplicative subgroup is defined, this is the root of unity of order n for
    /// the larger subgroup generated by `FftParams::LARGE_SUBGROUP_ROOT_OF_UNITY`
    /// (for n = 2^i * FftParams::SMALL_SUBGROUP_BASE^j for some i, j).
    pub fn get_root_of_unity(n: usize) -> Option<Self> {
        let mut omega: Self;
        // Compute the next power of 2.
        let size = n.checked_next_power_of_two()? as u64;
        let log_size_of_group = size.trailing_zeros();

        if n != size as usize || log_size_of_group > TWO_ADICITY {
            return None;
        }

        // Compute the generator for the multiplicative subgroup.
        // It should be 2^(log_size_of_group) root of unity.
        omega = Self(TWO_ADIC_ROOT_OF_UNITY);
        for _ in log_size_of_group..TWO_ADICITY {
            omega.square_in_place();
        }
        Some(omega)
    }

    // Given a vector of field elements {v_i}, compute the vector {v_i^(-1)}
    // NOTE: there exists a faster algorithm that we should explore
    pub fn batch_inversion(v: &mut [Self]) {
        Self::batch_inversion_and_mul(v, &Self::ONE);
    }

    // Given a vector of field elements {v_i}, compute the vector {coeff * v_i^(-1)}
    pub fn batch_inversion_and_mul(v: &mut [Self], coeff: &Self) {
        use rayon::prelude::*;
        // Divide the vector v evenly between all available cores
        let min_elements_per_thread = 1;
        let num_cpus_available = crate::utils::max_available_threads();
        let num_elems = v.len();
        let num_elem_per_thread = min_elements_per_thread.max(num_elems / num_cpus_available);

        // Batch invert in parallel, without copying the vector
        v.par_chunks_mut(num_elem_per_thread).for_each(|chunk| {
            Self::serial_batch_inversion_and_mul(chunk, coeff);
        });
    }

    /// Given a vector of field elements {v_i}, compute the vector {coeff * v_i^(-1)}.
    /// This method is explicitly single-threaded.
    fn serial_batch_inversion_and_mul(v: &mut [Self], coeff: &Self) {
        // Montgomery’s Trick and Fast Implementation of Masked AES
        // Genelle, Prouff and Quisquater
        // Section 3.2
        // but with an optimization to multiply every element in the returned vector by
        // coeff

        // First pass: compute [a, ab, abc, ...]
        let mut prod = Vec::with_capacity(v.len());
        let mut tmp = Self::ONE;
        for f in v.iter().filter(|f| !f.is_zero()) {
            tmp.mul_assign(f);
            prod.push(tmp);
        }

        // Invert `tmp`.
        tmp = tmp.inverse().unwrap(); // Guaranteed to be nonzero.

        // Multiply product by coeff, so all inverses will be scaled by coeff
        tmp *= coeff;

        // Second pass: iterate backwards to compute inverses
        for (f, s) in v
            .iter_mut()
            // Backwards
            .rev()
            // Ignore normalized elements
            .filter(|f| !f.is_zero())
            // Backwards, skip last element, fill in one for last term.
            .zip(prod.into_iter().rev().skip(1).chain(Some(Self::ONE)))
        {
            // tmp := tmp * f; f := tmp * s = 1/f
            let new_tmp = tmp * *f;
            *f = tmp * s;
            tmp = new_tmp;
        }
    }

    pub fn reduce(&mut self) {
        while self.0 >= MODULUS {
            self.0 -= MODULUS;
        }
    }
}

impl Field for Scalar {
    // We don't need GLV endomorphisms for the scalar field.
    const PHI: Self = Self(uint!(0_U256));

    const ZERO: Self = Self(uint!(0_U256));

    const ONE: Self = Self(uint!(1_U256));

    fn is_zero(&self) -> bool {
        self.0 == Self::ZERO.0
    }

    fn is_one(&self) -> bool {
        self.0 == Self::ONE.0
    }

    fn half() -> Self {
        Self((MODULUS + uint!(1_U256)) >> 1)
    }

    fn rand() -> Self {
        let mut a = Self(rand::thread_rng().sample(Standard));
        a.reduce();
        a
    }

    fn characteristic() -> Vec<u64> {
        MODULUS.as_limbs().to_vec()
    }

    fn double(&self) -> Self {
        let mut res = *self;
        res.double_in_place();
        res
    }

    fn double_in_place(&mut self) {
        *self = Self(self.0.add_mod(self.0, MODULUS));
    }

    fn square(&self) -> Self {
        let mut res = *self;
        res.square_in_place();
        res
    }

    fn square_in_place(&mut self) {
        *self = Self(self.0.mul_mod(self.0, MODULUS));
    }

    fn inverse(&self) -> Option<Self> {
        self.0.inv_mod(MODULUS).map(Self)
    }

    fn inverse_in_place(&mut self) -> Option<&mut Self> {
        if let Some(inv) = self.0.inv_mod(MODULUS) {
            *self = Self(inv);
            Some(self)
        } else {
            None
        }
    }

    fn sqrt(&self) -> Option<Self> {
        // https://eprint.iacr.org/2020/1407.pdf (page 4, algorithm 1)
        match self.legendre() {
            LegendreSymbol::Zero => Some(*self),
            LegendreSymbol::QuadraticNonResidue => None,
            LegendreSymbol::QuadraticResidue => {
                let n = TWO_ADICITY as u64;
                // `T` is equivalent to `m` in the paper.
                let v = self.pow(T_MINUS_ONE_DIV_TWO.as_limbs());
                let x = *self * v.square();

                let k = ((n - 1) as f64).sqrt().floor() as u64;
                // It's important that k_2 results in a number which makes `l_minus_one_times_k`
                // divisible by `k`, because the native arithmetic will not match the field
                // arithmetic otherwise (native numbers will divide and round down, but field
                // elements will end up nowhere near the native number).
                let k_2 = if n % 2 == 0 { k / 2 } else { (n - 1) % k };
                let k_1 = k - k_2;
                let l_minus_one_times_k = n - 1 - k_2;
                let l_minus_one = l_minus_one_times_k / k;
                let l = l_minus_one + 1;
                let mut l_s: Vec<u64> = Vec::with_capacity(k as usize);
                l_s.resize(l_s.len() + k_1 as usize, l_minus_one);
                l_s.resize(l_s.len() + k_2 as usize, l);

                let mut x_s: Vec<Self> = Vec::with_capacity(k as usize);
                let mut l_sum = 0;
                l_s.iter().take((k as usize) - 1).for_each(|l| {
                    l_sum += l;
                    let x = x.pow(&[2u64.pow((n - 1 - l_sum) as u32)]);
                    x_s.push(x);
                });
                x_s.push(x);

                let find = |delta: Self| -> u64 {
                    let mut mu = delta;
                    let mut i = 0;
                    while mu != -Self::ONE {
                        mu.square_in_place();
                        i += 1;
                    }
                    i
                };

                let eval = |mut delta: Self| -> u64 {
                    let mut s = 0u64;
                    while delta != Self::ONE {
                        let i = find(delta);
                        let n_minus_one_minus_i = n - 1 - i;
                        s += 2u64.pow(n_minus_one_minus_i as u32);
                        if i > 0 {
                            delta *= Self(POWERS_OF_G[n_minus_one_minus_i as usize])
                        } else {
                            delta = -delta;
                        }
                    }
                    s
                };

                let calc_kappa = |i: usize, j: usize, l_s: &[u64]| -> u64 {
                    l_s.iter().take(j).sum::<u64>() + 1 + l_s.iter().skip(i + 1).sum::<u64>()
                };

                let calc_gamma =
                    |i: usize, q_s: &Vec<BitVec>, last: bool| -> Self {
                        let mut gamma = Self::ONE;
                        if i != 0 {
                            q_s.iter()
                                .zip(l_s.iter())
                                .enumerate()
                                .for_each(|(j, (q_bits, l))| {
                                    let mut kappa = calc_kappa(i, j, &l_s);
                                    if last {
                                        kappa -= 1;
                                    }
                                    q_bits.iter().enumerate().take(*l as usize).for_each(
                                        |(k, bit)| {
                                            if *bit {
                                                gamma *= Self(POWERS_OF_G[(kappa as usize) + k])
                                            }
                                        },
                                    );
                                });
                        }
                        gamma
                    };

                let mut q_s = Vec::<BitVec>::with_capacity(k as usize);
                let two_to_n_minus_l = 2u64.pow((n - l) as u32);
                let two_to_n_minus_l_minus_one = 2u64.pow((n - l_minus_one) as u32);
                x_s.iter().enumerate().for_each(|(i, x)| {
                    // Calculate g^t.
                    // This algorithm deviates from the standard description in the paper, and is
                    // explained in detail in page 6, in section 2.1.
                    let gamma = calc_gamma(i, &q_s, false);
                    let alpha = *x * gamma;
                    q_s.push(BitVec::from_bitslice(
                        ((eval(alpha)
                            / if i < k_1 as usize {
                                two_to_n_minus_l_minus_one
                            } else {
                                two_to_n_minus_l
                            }) as usize)
                            .view_bits::<Lsb0>(),
                    ));
                });

                // Calculate g^{t/2}.
                let gamma = calc_gamma(k as usize, &q_s, true);
                Some(*self * v * gamma)
            }
        }
    }

    fn glv_endomorphism(&self) -> Self {
        Self::ZERO
    }
}

impl Add for Scalar {
    type Output = Self;

    fn add(self, other: Self) -> Self {
        Self(self.0.add_mod(other.0, MODULUS))
    }
}

impl AddAssign for Scalar {
    fn add_assign(&mut self, other: Self) {
        *self = *self + other
    }
}

impl Sub for Scalar {
    type Output = Self;

    fn sub(mut self, other: Self) -> Self {
        if other.0 > self.0 {
            self.0 += MODULUS;
        }
        Self(self.0 - other.0)
    }
}

impl SubAssign for Scalar {
    fn sub_assign(&mut self, other: Self) {
        *self = *self - other;
    }
}

impl Mul for Scalar {
    type Output = Self;

    fn mul(self, other: Self) -> Self {
        Self(self.0.mul_mod(other.0, MODULUS))
    }
}

impl MulAssign for Scalar {
    fn mul_assign(&mut self, other: Self) {
        *self = *self * other;
    }
}

impl Neg for Scalar {
    type Output = Self;

    fn neg(self) -> Self {
        let mut a = Self(MODULUS - self.0);
        a.reduce();
        a
    }
}

impl Div for Scalar {
    type Output = Self;

    fn div(self, other: Self) -> Self {
        Self(self.0.mul_mod(other.inverse().unwrap().0, MODULUS))
    }
}

impl DivAssign for Scalar {
    fn div_assign(&mut self, other: Self) {
        *self = *self / other;
    }
}

impl<'a> Add<&'a Self> for Scalar {
    type Output = Self;

    fn add(self, other: &Self) -> Self {
        Self(self.0.add_mod(other.0, MODULUS))
    }
}

impl<'a> AddAssign<&'a Self> for Scalar {
    fn add_assign(&mut self, other: &Self) {
        *self = *self + other
    }
}

impl<'a> Sub<&'a Self> for Scalar {
    type Output = Self;

    fn sub(mut self, other: &Self) -> Self {
        if other.0 > self.0 {
            self.0 += MODULUS;
        }
        Self(self.0 - other.0)
    }
}

impl<'a> SubAssign<&'a Self> for Scalar {
    fn sub_assign(&mut self, other: &Self) {
        *self = *self - other;
    }
}

impl<'a> Mul<&'a Self> for Scalar {
    type Output = Self;

    fn mul(self, other: &Self) -> Self {
        Self(self.0.mul_mod(other.0, MODULUS))
    }
}

impl<'a> MulAssign<&'a Self> for Scalar {
    fn mul_assign(&mut self, other: &Self) {
        *self = *self * other;
    }
}

impl<'a> Div<&'a Self> for Scalar {
    type Output = Self;

    fn div(self, other: &Self) -> Self {
        Self(self.0.mul_mod(other.inverse().unwrap().0, MODULUS))
    }
}

impl<'a> DivAssign<&'a Self> for Scalar {
    fn div_assign(&mut self, other: &Self) {
        *self = *self / other;
    }
}

impl Sum<Scalar> for Scalar {
    /// Returns the `sum` of `self` and `other`.
    fn sum<I: Iterator<Item = Scalar>>(iter: I) -> Self {
        iter.fold(Scalar::ZERO, |a, b| a + b)
    }
}

impl Display for Scalar {
    fn fmt(&self, f: &mut Formatter<'_>) -> FmtResult {
        write!(f, "{}", self.0)
    }
}

impl rusqlite::types::FromSql for Scalar {
    fn column_result(value: rusqlite::types::ValueRef<'_>) -> rusqlite::types::FromSqlResult<Self> {
        match value {
            rusqlite::types::ValueRef::Blob(blob) => {
                let mut array = [0u8; 32];
                array.copy_from_slice(blob);
                Ok(Self(Uint::from_le_bytes(array)))
            }
            _ => Err(rusqlite::types::FromSqlError::InvalidType),
        }
    }
}

impl rusqlite::types::ToSql for Scalar {
    fn to_sql(&self) -> rusqlite::Result<rusqlite::types::ToSqlOutput<'_>> {
        Ok(rusqlite::types::ToSqlOutput::Borrowed(
            rusqlite::types::ValueRef::Blob(self.0.as_le_slice()),
        ))
    }
}

#[cfg(any(test, feature = "fuzz"))]
impl<'a> arbitrary::Arbitrary<'a> for Scalar {
    fn arbitrary(u: &mut arbitrary::Unstructured<'a>) -> arbitrary::Result<Self> {
        let mut f = Self(Uint::arbitrary(u)?);
        f.reduce();
        Ok(f)
    }
}<|MERGE_RESOLUTION|>--- conflicted
+++ resolved
@@ -32,14 +32,10 @@
 /// print("2-adic gen into_chunks(g2 * R % q): ", into_chunks(g2 * R % q, 64, 4))
 /// ```
 #[derive(Copy, Clone, Debug, Default, PartialEq, Eq, Hash, PartialOrd, Ord)]
-<<<<<<< HEAD
 #[cfg_attr(
     any(test, feature = "fuzz"),
     derive(serde::Serialize, serde::Deserialize)
 )]
-=======
-#[cfg_attr(feature = "arbitrary", derive(arbitrary::Arbitrary))]
->>>>>>> 5f945042
 pub struct Scalar(pub Uint<256, 4>);
 
 impl From<Uint<256, 4>> for Scalar {
