--- conflicted
+++ resolved
@@ -187,28 +187,8 @@
                 let z2 = g.z.square(); // 1/z
                 g.x *= &z2; // x/z^2
                 g.y *= &(z2 * g.z); // y/z^3
-<<<<<<< HEAD
                 g.z = P::BaseField::one(); // z = 1
-            }
-        }
-
-        #[cfg(feature = "parallel")]
-        {
-            use rayon::prelude::*;
-            // Perform affine transformations
-            v.par_iter_mut()
-                .filter(|g| !g.is_normalized())
-                .for_each(|g| {
-                    let z2 = g.z.square(); // 1/z
-                    g.x *= &z2; // x/z^2
-                    g.y *= &(z2 * g.z); // y/z^3
-                    g.z = P::BaseField::one(); // z = 1
-                });
-        }
-=======
-                g.z = G::BaseField::one(); // z = 1
             });
->>>>>>> 45d46faf
     }
 
     /// Adds an affine element to this element.
