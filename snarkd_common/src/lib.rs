--- conflicted
+++ resolved
@@ -3,8 +3,5 @@
 mod digest;
 pub use digest::*;
 
-<<<<<<< HEAD
 pub mod config;
-=======
-pub mod objects;
->>>>>>> aa2cb8cd
+pub mod objects;